---
name: Bug Report
about: Create a report to help us improve
title: '[BUG] '
labels: 'bug'
assignees: ''
---

## 🐛 Bug Description
A clear and concise description of what the bug is.

## 🔄 To Reproduce
Minimal code snippet to reproduce the behavior:

## ✅ Expected Behavior
A clear and concise description of what you expected to happen.

## 📸 Screenshots
If applicable, add screenshots to help explain your problem.

## 🖥️ Environment
- OS: [e.g. iOS]
- Python Version: [e.g. 3.11]
<<<<<<< HEAD
- CloneCat Version: [e.g. 0.1.13]
=======
- Twinly Version: [e.g. 0.1.14]
>>>>>>> ac242823

## 📋 Additional Context
Add any other context about the problem here.<|MERGE_RESOLUTION|>--- conflicted
+++ resolved
@@ -21,11 +21,7 @@
 ## 🖥️ Environment
 - OS: [e.g. iOS]
 - Python Version: [e.g. 3.11]
-<<<<<<< HEAD
-- CloneCat Version: [e.g. 0.1.13]
-=======
-- Twinly Version: [e.g. 0.1.14]
->>>>>>> ac242823
+- CloneCat Version: [e.g. 0.1.14]
 
 ## 📋 Additional Context
 Add any other context about the problem here.